package libv2ray

import (
	"context"
	"errors"
	"fmt"
	"io"
	"log"
	"net"
	"net/http"
	"os"
	"path/filepath"
	"strings"
	"sync"
	"time"

	mobasset "golang.org/x/mobile/asset"

	v2net "github.com/xtls/xray-core/common/net"
	"github.com/xtls/xray-core/common/platform"
	v2filesystem "github.com/xtls/xray-core/common/platform/filesystem"
	v2core "github.com/xtls/xray-core/core"
	v2stats "github.com/xtls/xray-core/features/stats"
	v2serial "github.com/xtls/xray-core/infra/conf/serial"
	_ "github.com/xtls/xray-core/main/distro/all"
	v2internet "github.com/xtls/xray-core/transport/internet"

	v2applog "github.com/xtls/xray-core/app/log"
	v2commlog "github.com/xtls/xray-core/common/log"
)

/*
V2RayPoint V2Ray Point Server
This is territory of Go, so no getter and setters!
*/
type V2RayPoint struct {
	SupportSet   V2RayVPNServiceSupportsSet
	statsManager v2stats.Manager

	dialer    *ProtectedDialer
	v2rayOP   sync.Mutex
	closeChan chan struct{}

	Vpoint    *v2core.Instance
	IsRunning bool

	DomainName           string
	ConfigureFileContent string
}

type UnderlyingResolver interface {
	Exchange(ctx *ExchangeContext, message []byte) error
}

/*V2RayVPNServiceSupportsSet To support Android VPN mode*/
type V2RayVPNServiceSupportsSet interface {
	Setup(Conf string) int
	Prepare() int
	Shutdown() int
	Protect(int) bool
	OnEmitStatus(int, string) int
	GetResolver() UnderlyingResolver
}

/*RunLoop Run V2Ray main loop
 */
func (v *V2RayPoint) RunLoop(prefIPv6 bool) (err error) {
	v.v2rayOP.Lock()
	defer v.v2rayOP.Unlock()
	//Construct Context

	if !v.IsRunning {
		v.closeChan = make(chan struct{})
		v.dialer.preferIPv6 = prefIPv6
		v.dialer.currentServer = v.DomainName
		err = v.pointloop()
	}
	return
}

/*StopLoop Stop V2Ray main loop
 */
func (v *V2RayPoint) StopLoop() (err error) {
	v.v2rayOP.Lock()
	defer v.v2rayOP.Unlock()
	if v.IsRunning {
		close(v.closeChan)
		v.shutdownInit()
		v.SupportSet.OnEmitStatus(0, "Closed")
	}
	return
}

// Delegate Funcation
func (v *V2RayPoint) QueryStats(tag string, direct string) int64 {
	if v.statsManager == nil {
		return 0
	}
	counter := v.statsManager.GetCounter(fmt.Sprintf("outbound>>>%s>>>traffic>>>%s", tag, direct))
	if counter == nil {
		return 0
	}
	return counter.Set(0)
}

func (v *V2RayPoint) shutdownInit() {
	v.IsRunning = false
	v.Vpoint.Close()
	v.Vpoint = nil
	v.statsManager = nil
}

func (v *V2RayPoint) pointloop() error {
	log.Println("loading core config")
	config, err := v2serial.LoadJSONConfig(strings.NewReader(v.ConfigureFileContent))
	if err != nil {
		log.Println(err)
		return err
	}

	log.Println("new core")
	v.Vpoint, err = v2core.New(config)
	if err != nil {
		v.Vpoint = nil
		log.Println(err)
		return err
	}
	v.statsManager = v.Vpoint.GetFeature(v2stats.ManagerType()).(v2stats.Manager)

	log.Println("start core")
	v.IsRunning = true
	if err := v.Vpoint.Start(); err != nil {
		v.IsRunning = false
		log.Println(err)
		return err
	}

	v.SupportSet.Prepare()
	v.SupportSet.Setup("")
	v.SupportSet.OnEmitStatus(0, "Running")
	return nil
}

func (v *V2RayPoint) MeasureDelay() (int64, error) {
	ctx, cancel := context.WithTimeout(context.Background(), 12*time.Second)

	go func() {
		select {
		case <-v.closeChan:
			// cancel request if close called during meansure
			cancel()
		case <-ctx.Done():
		}
	}()

	return measureInstDelay(ctx, v.Vpoint)
}

// InitV2Env set v2 asset path
func InitV2Env(envPath string, key string) {
	//Initialize asset API, Since Raymond Will not let notify the asset location inside Process,
	//We need to set location outside V2Ray
	if len(envPath) > 0 {
		os.Setenv(platform.AssetLocation, envPath)
	}
	if len(key) > 0 {
		os.Setenv(platform.XUDPBaseKey, key)
	}

	//Now we handle read, fallback to gomobile asset (apk assets)
	v2filesystem.NewFileReader = func(path string) (io.ReadCloser, error) {
		if _, err := os.Stat(path); os.IsNotExist(err) {
			_, file := filepath.Split(path)
			return mobasset.Open(file)
		}
		return os.Open(path)
	}
}

// Delegate Funcation
func TestConfig(ConfigureFileContent string) error {
	_, err := v2serial.LoadJSONConfig(strings.NewReader(ConfigureFileContent))
	return err
}

func MeasureOutboundDelay(ConfigureFileContent string) (int64, error) {
	config, err := v2serial.LoadJSONConfig(strings.NewReader(ConfigureFileContent))
	if err != nil {
		return -1, err
	}

	// dont listen to anything for test purpose
	config.Inbound = nil
	// config.App: (fakedns), log, dispatcher, InboundConfig, OutboundConfig, (stats), router, dns, (policy)
	// keep only basic features
	config.App = config.App[:5]

	inst, err := v2core.New(config)
	if err != nil {
		return -1, err
	}

	inst.Start()
	delay, err := measureInstDelay(context.Background(), inst)
	inst.Close()
	return delay, err
}

/*NewV2RayPoint new V2RayPoint*/
func NewV2RayPoint(s V2RayVPNServiceSupportsSet) *V2RayPoint {
	// inject our own log writer
	v2applog.RegisterHandlerCreator(v2applog.LogType_Console,
		func(lt v2applog.LogType,
			options v2applog.HandlerCreatorOptions) (v2commlog.Handler, error) {
			return v2commlog.NewLogger(createStdoutLogWriter()), nil
		})

	dialer := NewPreotectedDialer(s)
	v2internet.UseAlternativeSystemDialer(dialer)
	return &V2RayPoint{
		SupportSet: s,
		dialer:     dialer,
	}
}

/*
CheckVersionX string
This func will return libv2ray binding version and V2Ray version used.
*/
func CheckVersionX() string {
<<<<<<< HEAD
	var version = 25
=======
	var version  = 26
>>>>>>> 91d23c52
	return fmt.Sprintf("Lib v%d, Xray-core v%s", version, v2core.Version())
}

func measureInstDelay(ctx context.Context, inst *v2core.Instance) (int64, error) {
	if inst == nil {
		return -1, errors.New("core instance nil")
	}

	tr := &http.Transport{
		TLSHandshakeTimeout: 6 * time.Second,
		DisableKeepAlives:   true,
		DialContext: func(ctx context.Context, network, addr string) (net.Conn, error) {
			dest, err := v2net.ParseDestination(fmt.Sprintf("%s:%s", network, addr))
			if err != nil {
				return nil, err
			}
			return v2core.Dial(ctx, inst, dest)
		},
	}

	c := &http.Client{
		Transport: tr,
		Timeout:   12 * time.Second,
	}

	req, _ := http.NewRequestWithContext(ctx, "GET", "https://www.google.com/generate_204", nil)
	start := time.Now()
	resp, err := c.Do(req)
	if err != nil {
		return -1, err
	}
	if resp.StatusCode != http.StatusNoContent {
		return -1, fmt.Errorf("status != 204: %s", resp.Status)
	}
	resp.Body.Close()
	return time.Since(start).Milliseconds(), nil
}

// This struct creates our own log writer without datatime stamp
// As Android adds time stamps on each line
type consoleLogWriter struct {
	logger *log.Logger
}

func (w *consoleLogWriter) Write(s string) error {
	w.logger.Print(s)
	return nil
}

func (w *consoleLogWriter) Close() error {
	return nil
}

// This logger won't print data/time stamps
func createStdoutLogWriter() v2commlog.WriterCreator {
	return func() v2commlog.Writer {
		return &consoleLogWriter{
			logger: log.New(os.Stdout, "", 0)}
	}
}<|MERGE_RESOLUTION|>--- conflicted
+++ resolved
@@ -228,11 +228,7 @@
 This func will return libv2ray binding version and V2Ray version used.
 */
 func CheckVersionX() string {
-<<<<<<< HEAD
-	var version = 25
-=======
-	var version  = 26
->>>>>>> 91d23c52
+	var version = 26
 	return fmt.Sprintf("Lib v%d, Xray-core v%s", version, v2core.Version())
 }
 
